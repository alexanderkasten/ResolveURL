--- conflicted
+++ resolved
@@ -26,13 +26,10 @@
     domains = ['streamwish.com', 'streamwish.to', 'ajmidyad.sbs', 'khadhnayad.sbs', 'yadmalik.sbs',
                'hayaatieadhab.sbs', 'kharabnahs.sbs', 'atabkhha.sbs', 'atabknha.sbs', 'atabknhk.sbs', 'atabknhs.sbs', 'abkrzkr.sbs','abkrzkz.sbs']
     pattern = r'(?://|\.)((?:streamwish|ajmidyad|khadhnayad|yadmalik|hayaatieadhab|kharabnahs|' \
-<<<<<<< HEAD
               r'atabkhha|atabknha|atabknhk|atabknhs|abkrzkr|abkrzkz)' \
-              r'\.(?:com|to|sbs))/(?:e/|f/)?([0-9a-zA-Z]+)'
-=======
-              r'atabkhha|atabknha|atabknhk|atabknhs|abkrzkr)' \
               r'\.(?:com|to|sbs))/(?:e/|f/)?([0-9a-zA-Z$:/.]+)'
->>>>>>> 6fe2b2a5
+
+              
 
     def get_media_url(self, host, media_id):
         if '$$' in media_id:
